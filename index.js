--- conflicted
+++ resolved
@@ -5,12 +5,8 @@
 
 'use strict';
 
-<<<<<<< HEAD
 var AggregateError = require('./lib/aggregate-error');
 var fs = require('fs');
-=======
-const modulename = {};
->>>>>>> 671c7dfc
 
 /** Combines one or more errors into a single error.
  *
@@ -76,16 +72,9 @@
     options = null;
   }
 
-<<<<<<< HEAD
-  if (!callback && typeof Promise === 'function') {
-    // eslint-disable-next-line no-undef
-    return new Promise(function(resolve, reject) {
-      nodecat(fileNames, options, function(err, result) {
-=======
   if (!callback) {
     return new Promise((resolve, reject) => {
-      func(options, (err, result) => {
->>>>>>> 671c7dfc
+      nodecat(fileNames, options, function(err, result) {
         if (err) { reject(err); } else { resolve(result); }
       });
     });
@@ -95,7 +84,6 @@
     throw new TypeError('callback must be a function');
   }
 
-<<<<<<< HEAD
   var callerStreamEnded = {};
   var callerStreams = (options && options.fileStreams) || {};
   var errStream = (options && options.errStream) || process.stderr;
@@ -120,13 +108,8 @@
       throw new TypeError('options.errStream must be a stream.Writable');
     }
   } catch (err) {
-    process.nextTick(function() {
+    process.nextTick(() => {
       callback(err);
-=======
-  if (options !== undefined && typeof options !== 'object') {
-    process.nextTick(() => {
-      callback(new TypeError('options must be an object'));
->>>>>>> 671c7dfc
     });
     return undefined;
   }
