--- conflicted
+++ resolved
@@ -85,7 +85,6 @@
     throw new TypeError('callback must be a function');
   }
 
-<<<<<<< HEAD
   var callerStreamEnded = {};
   var callerStreams = (options && options.fileStreams) || {};
   var errStream = (options && options.errStream) || process.stderr;
@@ -110,9 +109,6 @@
       throw new TypeError('options.errStream must be a stream.Writable');
     }
   } catch (err) {
-=======
-  if (options !== undefined && typeof options !== 'object') {
->>>>>>> 8341312f
     process.nextTick(function() {
       callback(err);
     });
