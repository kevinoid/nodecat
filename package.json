--- conflicted
+++ resolved
@@ -33,12 +33,7 @@
     "lint-js": "node-version-gte-4 && eslint . && echo ESLint passed. || node-version-lt-4",
     "postpublish": "git -C doc push && git push --follow-tags origin master gh-pages && echo Remember to update GitHub Releases from CHANGELOG.md && echo until skywinder/github-changelog-generator#56 is fixed.",
     "postversion": "rimraf doc && git clone -b gh-pages -l -q . doc && npm run doc && git -C doc add . && git -C doc commit -n -m \"Docs for v$npm_package_version\"",
-<<<<<<< HEAD
-    "preversion": "depcheck --ignores eslint-plugin-import --ignore-dirs doc && david -i chai,nyc && git-branch-is master && travis-status -b master -c -wx && appveyor-status -b master -c -w -p kevinoid/nodecat && nyc check-coverage --lines 95",
-=======
-    "preversion": "depcheck --ignores eslint-plugin-import --ignore-dirs doc && david -i jsdoc && git-branch-is master && travis-status -b master -c -wx && appveyor-status -b master -c -w && istanbul check-coverage --statements 95 coverage/coverage.json",
-    "start": "supervisor --quiet --no-restart-on exit --extensions js,json --ignore test --poll-interval 2000 server.js",
->>>>>>> 96730a63
+    "preversion": "depcheck --ignores eslint-plugin-import --ignore-dirs doc && david -i chai,jsdoc,nyc && git-branch-is master && travis-status -b master -c -wx && appveyor-status -b master -c -w -p kevinoid/nodecat && nyc check-coverage --lines 95",
     "test": "npm run lint && npm run test-unit",
     "test-cov": "npm run lint && npm run test-unit-cov",
     "test-unit": "mocha --recursive test",
@@ -58,14 +53,8 @@
     "eslint": "^3.0.0",
     "eslint-config-airbnb-base": "^11.0.0",
     "eslint-plugin-import": "^2.2.0",
-<<<<<<< HEAD
-    "jsdoc": "^3.4.0",
+    "jsdoc": "~3.4.1",
     "mocha": "^3.0.0",
-=======
-    "istanbul": "^0.4.1",
-    "jsdoc": "~3.4.1",
-    "mocha": "^3.2.0",
->>>>>>> 96730a63
     "node-version-check": "^2.1.1",
     "nyc": "^10.1.2",
     "proxyquire": "^1.7.4",
