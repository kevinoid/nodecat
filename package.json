--- conflicted
+++ resolved
@@ -43,18 +43,10 @@
     "version": "npm run changelog && echo && echo === Please edit CHANGELOG.md as desired, then exit === && echo && $npm_config_shell && git commit -m \"Update CHANGELOG.md for $npm_package_version\" CHANGELOG.md",
     "version-deps": "npm install conventional-changelog-cli david depcheck git-branch-is npm-audit-resolver travis-status"
   },
-<<<<<<< HEAD
   "dependencies": {},
   "devDependencies": {
-    "@kevinoid/eslint-config": "^1.0.0",
+    "@kevinoid/eslint-config": "^1.0.1",
     "chai": "^4.1.2",
-=======
-  "dependencies": {
-    "yargs": "^15.0.0"
-  },
-  "devDependencies": {
-    "@kevinoid/eslint-config": "^1.0.1",
->>>>>>> 2d8c1405
     "codecov": "^3.0.0",
     "coveralls": "^3.0.0",
     "eslint": "^6.3.0",
