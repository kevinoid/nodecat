{
  "name": "nodecat",
  "version": "1.0.0",
  "description": "A Node.js implementation of cat, as specified by POSIX/SUSv3.  No frills, no buffering, no charset conversion, just cat.",
  "keywords": [
    "cat",
    "cli",
    "command",
    "coreutils",
    "posix",
    "stream"
  ],
  "license": "MIT",
  "homepage": "https://github.com/kevinoid/nodecat",
  "bugs": "https://github.com/kevinoid/nodecat/issues",
  "author": "Kevin Locke <kevin@kevinlocke.name>",
  "repository": {
    "type": "git",
    "url": "https://github.com/kevinoid/nodecat.git"
  },
  "main": "index.js",
  "bin": {
    "nodecat": "bin/nodecat.js"
  },
  "//": "All scripts should run in POSIX sh and Windows cmd.exe",
  "scripts": {
    "clean": "rimraf coverage && rimraf doc",
    "doc": "npm run doc-js && npm run doc-spec",
    "doc-js": "node-version-gte-4 && rimraf doc/api && jsdoc -c jsdoc.conf.json .",
    "doc-spec": "rimraf doc/spec && mkdir doc/spec && mocha --reporter doc --recursive test | node ./bin/nodecat.js doc-src/spec/header.xhtml - doc-src/spec/footer.xhtml > doc/spec/index.xhtml",
    "lint": "npm run lint-js && npm run lint-doc",
<<<<<<< HEAD
    "lint-doc": "node-version-gte-4 && jsdoc -t templates/silent -c jsdoc-lint.conf.json . && echo JSDoc passed. || node-version-lt-4",
    "lint-js": "node-version-gte-4 && eslint . && echo ESLint passed. || node-version-lt-4",
    "postpublish": "git -C doc push && git push --follow-tags origin master gh-pages && echo Remember to update GitHub Releases from CHANGELOG.md && echo until skywinder/github-changelog-generator#56 is fixed.",
    "postversion": "rimraf doc && git clone -b gh-pages -l -q . doc && npm run doc && git -C doc add . && git -C doc commit -n -m \"Docs for v$npm_package_version\"",
    "preversion": "depcheck --ignores greenkeeper-lockfile --ignore-dirs doc && david -i chai,codecov,coveralls,mocha,nyc,sinon && git-branch-is master && travis-status -b master -c -wx && appveyor-status -b master -c -w -p kevinoid/nodecat && nyc check-coverage --lines 95",
=======
    "lint-doc": "jsdoc -t templates/silent -c jsdoc-lint.conf.json . && echo JSDoc passed.",
    "lint-js": "eslint . && echo ESLint passed.",
    "postpublish": "git -C doc push && git push --follow-tags origin master gh-pages && echo Remember to update GitHub Releases from CHANGELOG.md && echo until skywinder/github-changelog-generator#56 is fixed.",
    "postversion": "rimraf doc && git clone -b gh-pages -l -q . doc && npm run doc && git -C doc add . && git -C doc commit -n -m \"Docs for v$npm_package_version\"",
    "preversion": "depcheck --ignores eslint-plugin-import,greenkeeper-lockfile --ignore-dirs doc && david && git-branch-is master && travis-status -b master -c -wx && appveyor-status -b master -c -w && istanbul check-coverage --statements 95 coverage/coverage.json",
    "start": "supervisor --quiet --no-restart-on exit --extensions js,json --ignore test --poll-interval 2000 server.js",
>>>>>>> 671c7dfc
    "test": "npm run lint && npm run test-unit",
    "test-cov": "npm run lint && npm run test-unit-cov",
    "test-unit": "mocha --recursive test",
    "test-unit-cov": "nyc mocha --recursive test",
    "upload-cov": "codecov < ./coverage/lcov.info && coveralls < ./coverage/lcov.info",
    "version": "github_changelog_generator -t \"$npm_config_gcg_github_token\" --future-release \"$npm_package_version\" && echo && echo === Please edit CHANGELOG.md as desired, then exit === && echo && $npm_config_shell && git commit -m \"Update CHANGELOG.md for $npm_package_version\" CHANGELOG.md",
    "version-deps": "npm install david depcheck git-branch-is travis-status"
  },
  "dependencies": {
    "exit": "^0.1.2"
  },
  "devDependencies": {
<<<<<<< HEAD
    "bluebird": ">=2.0.0",
    "chai": "^3.5.0",
    "codecov": "^2.0.1",
    "coveralls": "^2.11.6",
    "eslint": "^4.6.1",
    "eslint-config-airbnb-base": "^12.0.0",
    "eslint-plugin-import": "^2.7.0",
    "greenkeeper-lockfile": "^1.15.1",
    "jsdoc": "^3.4.1",
    "mocha": "^3.2.0",
    "node-version-check": "^2.1.1",
    "nyc": "^10.1.2",
    "proxyquire": "^2.0.0",
    "rimraf": "^2.2.0",
    "safe-buffer": "^5.1.1",
    "sinon": "^4.0.0 <4.0.2"
=======
    "codecov": "^3.0.0",
    "coveralls": "^3.0.0",
    "eslint": "^4.6.1",
    "eslint-config-airbnb-base": "^13.0.0",
    "eslint-plugin-import": "^2.7.0",
    "greenkeeper-lockfile": "^1.15.1",
    "istanbul": "^0.4.1",
    "jsdoc": "^3.4.1",
    "mocha": "^5.0.0",
    "nodecat": "^1.0.0",
    "rimraf": "^2.2.0"
>>>>>>> 671c7dfc
  },
  "engines": {
    "node": ">=4",
    "npm": ">=1.3.7"
  },
  "nyc": {
    "exclude": [
      "test"
    ],
    "reporter": [
      "lcov",
      "text"
    ]
  },
  "greenkeeper": {
    "ignore": [
      "chai",
      "codecov",
      "coveralls",
      "mocha",
      "nyc",
      "sinon"
    ]
  }
}<|MERGE_RESOLUTION|>--- conflicted
+++ resolved
@@ -29,20 +29,11 @@
     "doc-js": "node-version-gte-4 && rimraf doc/api && jsdoc -c jsdoc.conf.json .",
     "doc-spec": "rimraf doc/spec && mkdir doc/spec && mocha --reporter doc --recursive test | node ./bin/nodecat.js doc-src/spec/header.xhtml - doc-src/spec/footer.xhtml > doc/spec/index.xhtml",
     "lint": "npm run lint-js && npm run lint-doc",
-<<<<<<< HEAD
-    "lint-doc": "node-version-gte-4 && jsdoc -t templates/silent -c jsdoc-lint.conf.json . && echo JSDoc passed. || node-version-lt-4",
-    "lint-js": "node-version-gte-4 && eslint . && echo ESLint passed. || node-version-lt-4",
-    "postpublish": "git -C doc push && git push --follow-tags origin master gh-pages && echo Remember to update GitHub Releases from CHANGELOG.md && echo until skywinder/github-changelog-generator#56 is fixed.",
-    "postversion": "rimraf doc && git clone -b gh-pages -l -q . doc && npm run doc && git -C doc add . && git -C doc commit -n -m \"Docs for v$npm_package_version\"",
-    "preversion": "depcheck --ignores greenkeeper-lockfile --ignore-dirs doc && david -i chai,codecov,coveralls,mocha,nyc,sinon && git-branch-is master && travis-status -b master -c -wx && appveyor-status -b master -c -w -p kevinoid/nodecat && nyc check-coverage --lines 95",
-=======
     "lint-doc": "jsdoc -t templates/silent -c jsdoc-lint.conf.json . && echo JSDoc passed.",
     "lint-js": "eslint . && echo ESLint passed.",
     "postpublish": "git -C doc push && git push --follow-tags origin master gh-pages && echo Remember to update GitHub Releases from CHANGELOG.md && echo until skywinder/github-changelog-generator#56 is fixed.",
     "postversion": "rimraf doc && git clone -b gh-pages -l -q . doc && npm run doc && git -C doc add . && git -C doc commit -n -m \"Docs for v$npm_package_version\"",
-    "preversion": "depcheck --ignores eslint-plugin-import,greenkeeper-lockfile --ignore-dirs doc && david && git-branch-is master && travis-status -b master -c -wx && appveyor-status -b master -c -w && istanbul check-coverage --statements 95 coverage/coverage.json",
-    "start": "supervisor --quiet --no-restart-on exit --extensions js,json --ignore test --poll-interval 2000 server.js",
->>>>>>> 671c7dfc
+    "preversion": "depcheck --ignores eslint-plugin-import,greenkeeper-lockfile --ignore-dirs doc && david && git-branch-is master && travis-status -b master -c -wx && appveyor-status -b master -c -w && nyc check-coverage --lines 95",
     "test": "npm run lint && npm run test-unit",
     "test-cov": "npm run lint && npm run test-unit-cov",
     "test-unit": "mocha --recursive test",
@@ -51,40 +42,24 @@
     "version": "github_changelog_generator -t \"$npm_config_gcg_github_token\" --future-release \"$npm_package_version\" && echo && echo === Please edit CHANGELOG.md as desired, then exit === && echo && $npm_config_shell && git commit -m \"Update CHANGELOG.md for $npm_package_version\" CHANGELOG.md",
     "version-deps": "npm install david depcheck git-branch-is travis-status"
   },
-  "dependencies": {
-    "exit": "^0.1.2"
-  },
+  "dependencies": {},
   "devDependencies": {
-<<<<<<< HEAD
     "bluebird": ">=2.0.0",
     "chai": "^3.5.0",
-    "codecov": "^2.0.1",
-    "coveralls": "^2.11.6",
-    "eslint": "^4.6.1",
-    "eslint-config-airbnb-base": "^12.0.0",
-    "eslint-plugin-import": "^2.7.0",
-    "greenkeeper-lockfile": "^1.15.1",
-    "jsdoc": "^3.4.1",
-    "mocha": "^3.2.0",
-    "node-version-check": "^2.1.1",
-    "nyc": "^10.1.2",
-    "proxyquire": "^2.0.0",
-    "rimraf": "^2.2.0",
-    "safe-buffer": "^5.1.1",
-    "sinon": "^4.0.0 <4.0.2"
-=======
     "codecov": "^3.0.0",
     "coveralls": "^3.0.0",
     "eslint": "^4.6.1",
     "eslint-config-airbnb-base": "^13.0.0",
     "eslint-plugin-import": "^2.7.0",
     "greenkeeper-lockfile": "^1.15.1",
-    "istanbul": "^0.4.1",
     "jsdoc": "^3.4.1",
     "mocha": "^5.0.0",
     "nodecat": "^1.0.0",
-    "rimraf": "^2.2.0"
->>>>>>> 671c7dfc
+    "nyc": "^10.1.2",
+    "proxyquire": "^2.0.0",
+    "rimraf": "^2.2.0",
+    "safe-buffer": "^5.1.1",
+    "sinon": "^4.0.0 <4.0.2"
   },
   "engines": {
     "node": ">=4",
@@ -98,15 +73,5 @@
       "lcov",
       "text"
     ]
-  },
-  "greenkeeper": {
-    "ignore": [
-      "chai",
-      "codecov",
-      "coveralls",
-      "mocha",
-      "nyc",
-      "sinon"
-    ]
   }
 }