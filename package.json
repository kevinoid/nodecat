{
  "name": "nodecat",
  "version": "1.0.0",
  "description": "A Node.js implementation of cat, as specified by POSIX/SUSv3.  No frills, no buffering, no charset conversion, just cat.",
  "keywords": [
    "cat",
    "cli",
    "command",
    "coreutils",
    "posix",
    "stream"
  ],
  "license": "MIT",
  "homepage": "https://github.com/kevinoid/nodecat",
  "bugs": "https://github.com/kevinoid/nodecat/issues",
  "author": "Kevin Locke <kevin@kevinlocke.name>",
  "repository": {
    "type": "git",
    "url": "https://github.com/kevinoid/nodecat.git"
  },
  "main": "index.js",
  "bin": {
    "nodecat": "bin/nodecat.js"
  },
  "//": "All scripts should run in POSIX sh and Windows cmd.exe",
  "scripts": {
    "clean": "rimraf coverage && rimraf doc",
    "doc": "npm run doc-js && npm run doc-spec",
    "doc-js": "rimraf doc/api && jsdoc -c jsdoc.conf.json .",
    "doc-spec": "rimraf doc/spec && mkdir doc/spec && mocha --reporter doc --recursive test | node ./bin/nodecat.js doc-src/spec/header.xhtml - doc-src/spec/footer.xhtml > doc/spec/index.xhtml",
    "lint": "npm run lint-js && npm run lint-doc",
    "lint-doc": "jsdoc -t templates/silent -c jsdoc-lint.conf.json . && echo JSDoc passed.",
    "lint-js": "node-version-gte-4 && eslint . && echo ESLint passed. || node-version-lt-4",
    "postpublish": "git -C doc push && git push --follow-tags origin master gh-pages && echo Remember to update GitHub Releases from CHANGELOG.md && echo until skywinder/github-changelog-generator#56 is fixed.",
    "postversion": "rimraf doc && git clone -b gh-pages -l -q . doc && npm run doc && git -C doc add . && git -C doc commit -n -m \"Docs for v$npm_package_version\"",
    "preversion": "depcheck --ignores eslint-plugin-import --ignore-dirs doc && david -i chai,jsdoc,nyc && git-branch-is master && travis-status -b master -c -wx && appveyor-status -b master -c -w -p kevinoid/nodecat && nyc check-coverage --lines 95",
    "test": "npm run lint && npm run test-unit",
    "test-cov": "npm run lint && npm run test-unit-cov",
    "test-unit": "mocha --recursive test",
    "test-unit-cov": "nyc mocha --recursive test",
    "upload-cov": "codecov < ./coverage/lcov.info && coveralls < ./coverage/lcov.info",
    "version": "github_changelog_generator -t \"$npm_config_gcg_github_token\" --future-release \"$npm_package_version\" && echo && echo === Please edit CHANGELOG.md as desired, then exit === && echo && $npm_config_shell && git commit -m \"Update CHANGELOG.md for $npm_package_version\" CHANGELOG.md",
    "version-deps": "npm install david depcheck git-branch-is travis-status"
  },
  "dependencies": {
    "exit": "^0.1.2"
  },
  "devDependencies": {
    "bluebird": ">=2.0.0",
    "chai": "^3.5.0",
    "codecov": "^2.0.1",
    "coveralls": "^2.11.6",
    "eslint": "^3.0.0",
    "eslint-config-airbnb-base": "^11.0.0",
    "eslint-plugin-import": "^2.2.0",
    "jsdoc": "~3.4.1",
    "mocha": "^3.0.0",
    "node-version-check": "^2.1.1",
    "nyc": "^10.1.2",
    "proxyquire": "^1.7.4",
    "rimraf": "^2.2.0",
    "sinon": "^2.0.0"
  },
  "engines": {
    "node": ">=0.10",
    "npm": ">=1.3.7"
  },
<<<<<<< HEAD
  "nyc": {
    "exclude": [
      "test"
    ],
    "reporter": [
      "lcov",
      "text"
    ]
=======
  "greenkeeper": {
    "ignore": [
      "jsdoc"
    ]
  },
  "yargs": {
    "parse-numbers": false,
    "duplicate-arguments-array": false,
    "flatten-duplicate-arrays": false
>>>>>>> f03e5ec5
  }
}<|MERGE_RESOLUTION|>--- conflicted
+++ resolved
@@ -65,7 +65,6 @@
     "node": ">=0.10",
     "npm": ">=1.3.7"
   },
-<<<<<<< HEAD
   "nyc": {
     "exclude": [
       "test"
@@ -74,16 +73,10 @@
       "lcov",
       "text"
     ]
-=======
+  },
   "greenkeeper": {
     "ignore": [
       "jsdoc"
     ]
-  },
-  "yargs": {
-    "parse-numbers": false,
-    "duplicate-arguments-array": false,
-    "flatten-duplicate-arrays": false
->>>>>>> f03e5ec5
   }
 }