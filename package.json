--- conflicted
+++ resolved
@@ -26,24 +26,14 @@
   "scripts": {
     "clean": "rimraf coverage && rimraf doc",
     "doc": "npm run doc-js && npm run doc-spec",
-<<<<<<< HEAD
-    "doc-js": "rimraf doc/api && jsdoc -c jsdoc.conf.json .",
+    "doc-js": "node-version-gte-4 && rimraf doc/api && jsdoc -c jsdoc.conf.json .",
     "doc-spec": "rimraf doc/spec && mkdir doc/spec && mocha --reporter doc --recursive test | node ./bin/nodecat.js doc-src/spec/header.xhtml - doc-src/spec/footer.xhtml > doc/spec/index.xhtml",
-=======
-    "doc-js": "node-version-gte-4 && rimraf doc/api && jsdoc -c jsdoc.conf.json .",
-    "doc-spec": "rimraf doc/spec && mkdir doc/spec && mocha --reporter doc --recursive test | nodecat doc-src/spec/header.xhtml - doc-src/spec/footer.xhtml > doc/spec/index.xhtml",
->>>>>>> 9c202af5
     "lint": "npm run lint-js && npm run lint-doc",
     "lint-doc": "node-version-gte-4 && jsdoc -t templates/silent -c jsdoc-lint.conf.json . && echo JSDoc passed. || node-version-lt-4",
     "lint-js": "node-version-gte-4 && eslint . && echo ESLint passed. || node-version-lt-4",
     "postpublish": "git -C doc push && git push --follow-tags origin master gh-pages && echo Remember to update GitHub Releases from CHANGELOG.md && echo until skywinder/github-changelog-generator#56 is fixed.",
     "postversion": "rimraf doc && git clone -b gh-pages -l -q . doc && npm run doc && git -C doc add . && git -C doc commit -n -m \"Docs for v$npm_package_version\"",
-<<<<<<< HEAD
-    "preversion": "depcheck --ignores eslint-plugin-import --ignore-dirs doc && david -i chai,jsdoc,nyc && git-branch-is master && travis-status -b master -c -wx && appveyor-status -b master -c -w -p kevinoid/nodecat && nyc check-coverage --lines 95",
-=======
-    "preversion": "depcheck --ignore-dirs doc && david && git-branch-is master && travis-status -b master -c -wx && appveyor-status -b master -c -w && istanbul check-coverage --statements 95 coverage/coverage.json",
-    "start": "supervisor --quiet --no-restart-on exit --extensions js,json --ignore test --poll-interval 2000 server.js",
->>>>>>> 9c202af5
+    "preversion": "depcheck --ignore-dirs doc && david -i chai,nyc && git-branch-is master && travis-status -b master -c -wx && appveyor-status -b master -c -w -p kevinoid/nodecat && nyc check-coverage --lines 95",
     "test": "npm run lint && npm run test-unit",
     "test-cov": "npm run lint && npm run test-unit-cov",
     "test-unit": "mocha --recursive test",
@@ -60,20 +50,11 @@
     "chai": "^3.5.0",
     "codecov": "^2.0.1",
     "coveralls": "^2.11.6",
-<<<<<<< HEAD
-    "eslint": "^3.0.0",
-    "eslint-config-airbnb-base": "^11.0.0",
-    "eslint-plugin-import": "^2.2.0",
-    "jsdoc": "~3.4.1",
-    "mocha": "^3.0.0",
-=======
     "eslint": "^4.6.1",
     "eslint-config-airbnb-base": "^12.0.0",
     "eslint-plugin-import": "^2.7.0",
-    "istanbul": "^0.4.1",
     "jsdoc": "^3.4.1",
     "mocha": "^3.2.0",
->>>>>>> 9c202af5
     "node-version-check": "^2.1.1",
     "nyc": "^10.1.2",
     "proxyquire": "^1.7.4",
@@ -84,7 +65,6 @@
     "node": ">=0.10",
     "npm": ">=1.3.7"
   },
-<<<<<<< HEAD
   "nyc": {
     "exclude": [
       "test"
@@ -97,14 +77,7 @@
   "greenkeeper": {
     "ignore": [
       "chai",
-      "jsdoc",
       "nyc"
     ]
-=======
-  "yargs": {
-    "parse-numbers": false,
-    "duplicate-arguments-array": false,
-    "flatten-duplicate-arrays": false
->>>>>>> 9c202af5
   }
 }