--- conflicted
+++ resolved
@@ -45,12 +45,8 @@
   },
   "dependencies": {},
   "devDependencies": {
-<<<<<<< HEAD
-    "@kevinoid/eslint-config": "^0.5.0",
+    "@kevinoid/eslint-config": "^1.0.0",
     "chai": "^4.1.2",
-=======
-    "@kevinoid/eslint-config": "^1.0.0",
->>>>>>> b336c021
     "codecov": "^3.0.0",
     "coveralls": "^3.0.0",
     "eslint": "^6.3.0",
