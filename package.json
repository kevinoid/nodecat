--- conflicted
+++ resolved
@@ -33,12 +33,7 @@
     "lint-js": "eslint . && echo ESLint passed.",
     "postpublish": "git -C doc push && git push --follow-tags origin master gh-pages && echo Remember to update GitHub Releases from CHANGELOG.md && echo until skywinder/github-changelog-generator#56 is fixed.",
     "postversion": "rimraf doc && git clone -b gh-pages -l -q . doc && npm run doc && git -C doc add . && git -C doc commit -n -m \"Docs for v$npm_package_version\"",
-<<<<<<< HEAD
-    "preversion": "check-audit && depcheck --ignores eslint-plugin-import,greenkeeper-lockfile --ignore-dirs doc && david -i eslint && git-branch-is master && travis-status -b master -c -wx && appveyor-status -b master -c -p kevinoid/nodecat -w && nyc check-coverage --lines 95",
-=======
     "preversion": "check-audit && depcheck --ignores greenkeeper-lockfile --ignore-dirs doc && david && git-branch-is master && travis-status -b master -c -wx && appveyor-status -b master -c -w && istanbul check-coverage --statements 95 coverage/coverage.json",
-    "start": "supervisor --quiet --no-restart-on exit --extensions js,json --ignore test --poll-interval 2000 server.js",
->>>>>>> 3ad382cc
     "test": "npm run lint && npm run test-unit",
     "test-cov": "npm run lint && npm run test-unit-cov",
     "test-unit": "mocha --recursive test",
@@ -57,27 +52,19 @@
     "eslint-plugin-import": "^2.14.0",
     "greenkeeper-lockfile": "^1.15.1",
     "jsdoc": "^3.4.1",
-<<<<<<< HEAD
-    "mocha": "^5.0.0",
+    "mocha": "^6.0.0",
     "nyc": "^13.0.0",
     "proxyquire": "^2.0.0",
     "rimraf": "^2.2.0",
     "sinon": "^7.2.3"
-=======
-    "mocha": "^6.0.0",
-    "nodecat": "^2.0.0",
-    "rimraf": "^2.2.0"
->>>>>>> 3ad382cc
   },
   "engines": {
     "node": ">=6",
     "npm": ">=1.3.7"
   },
-<<<<<<< HEAD
-  "greenkeeper": {
-    "ignore": [
-      "eslint"
-    ]
+  "mocha": {
+    "checkLeaks": true,
+    "exit": false
   },
   "nyc": {
     "exclude": [
@@ -87,10 +74,5 @@
       "lcov",
       "text"
     ]
-=======
-  "mocha": {
-    "checkLeaks": true,
-    "exit": false
->>>>>>> 3ad382cc
   }
 }