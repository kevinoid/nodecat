{
  "name": "nodecat",
  "version": "2.0.0",
  "description": "A Node.js implementation of cat, as specified by POSIX/SUSv3.  No frills, no buffering, no charset conversion, just cat.",
  "keywords": [
    "cat",
    "cli",
    "command",
    "coreutils",
    "posix",
    "stream"
  ],
  "license": "MIT",
  "homepage": "https://github.com/kevinoid/nodecat",
  "bugs": "https://github.com/kevinoid/nodecat/issues",
  "author": "Kevin Locke <kevin@kevinlocke.name>",
  "repository": {
    "type": "git",
    "url": "https://github.com/kevinoid/nodecat.git"
  },
  "main": "index.js",
  "bin": {
    "nodecat": "bin/nodecat.js"
  },
  "//": "All scripts should run in POSIX sh and Windows cmd.exe",
  "scripts": {
    "clean": "rimraf coverage && rimraf doc",
    "doc": "npm run doc-js && npm run doc-spec",
    "doc-js": "rimraf doc/api && jsdoc -c jsdoc.conf.json .",
    "doc-spec": "rimraf doc/spec && mkdir doc/spec && mocha --reporter doc --recursive test | node ./bin/nodecat.js doc-src/spec/header.xhtml - doc-src/spec/footer.xhtml > doc/spec/index.xhtml",
    "lint": "npm run lint-js && npm run lint-doc",
    "lint-doc": "jsdoc -t templates/silent -c jsdoc-lint.conf.json . && echo JSDoc passed.",
    "lint-js": "eslint . && echo ESLint passed.",
    "postpublish": "git -C doc push && git push --follow-tags origin master gh-pages && echo Remember to update GitHub Releases from CHANGELOG.md && echo until skywinder/github-changelog-generator#56 is fixed.",
    "postversion": "rimraf doc && git clone -b gh-pages -l -q . doc && npm run doc && git -C doc add . && git -C doc commit -n -m \"Docs for v$npm_package_version\"",
    "preversion": "check-audit && depcheck --ignores greenkeeper-lockfile --ignore-dirs doc && david && git-branch-is master && travis-status -b master -c -wx && appveyor-status -b master -c -w && istanbul check-coverage --statements 95 coverage/coverage.json",
    "test": "npm run lint && npm run test-unit",
    "test-cov": "npm run lint && npm run test-unit-cov",
    "test-unit": "mocha --recursive test",
    "test-unit-cov": "nyc mocha --recursive test",
    "upload-cov": "codecov < ./coverage/lcov.info && coveralls < ./coverage/lcov.info",
    "version": "github_changelog_generator -t \"$npm_config_gcg_github_token\" --future-release \"$npm_package_version\" && echo && echo === Please edit CHANGELOG.md as desired, then exit === && echo && $npm_config_shell && git commit -m \"Update CHANGELOG.md for $npm_package_version\" CHANGELOG.md",
    "version-deps": "npm install david depcheck git-branch-is npm-audit-resolver travis-status"
  },
  "dependencies": {},
  "devDependencies": {
    "chai": "^4.1.2",
    "codecov": "^3.0.0",
    "coveralls": "^3.0.0",
    "eslint": "^5.0.0",
    "eslint-config-airbnb-base": "^13.1.0",
    "eslint-plugin-import": "^2.14.0",
    "greenkeeper-lockfile": "^1.15.1",
<<<<<<< HEAD
    "jsdoc": "^3.4.1",
=======
    "istanbul": "^0.4.1",
    "jsdoc": "^3.6.0",
>>>>>>> e4a39be8
    "mocha": "^6.0.0",
    "nyc": "^14.0.0",
    "proxyquire": "^2.0.0",
    "rimraf": "^2.2.0",
    "sinon": "^7.2.3"
  },
  "engines": {
    "node": ">=6",
    "npm": ">=1.3.7"
  },
  "mocha": {
    "checkLeaks": true,
    "exit": false
  },
  "nyc": {
    "exclude": [
      "test"
    ],
    "reporter": [
      "lcov",
      "text"
    ]
  }
}<|MERGE_RESOLUTION|>--- conflicted
+++ resolved
@@ -51,12 +51,7 @@
     "eslint-config-airbnb-base": "^13.1.0",
     "eslint-plugin-import": "^2.14.0",
     "greenkeeper-lockfile": "^1.15.1",
-<<<<<<< HEAD
-    "jsdoc": "^3.4.1",
-=======
-    "istanbul": "^0.4.1",
     "jsdoc": "^3.6.0",
->>>>>>> e4a39be8
     "mocha": "^6.0.0",
     "nyc": "^14.0.0",
     "proxyquire": "^2.0.0",
