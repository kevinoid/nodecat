{
<<<<<<< HEAD
  "name": "nodecat",
  "version": "2.0.0",
  "description": "A Node.js implementation of cat, as specified by POSIX/SUSv3.  No frills, no buffering, no charset conversion, just cat.",
=======
  "name": "@kevinoid/project-template",
  "version": "0.0.1",
  "description": "A Node.js/npm project template with codecov, coveralls, ESLint, conventional-changelog, nyc, JSDoc, and mocha.",
>>>>>>> cbe90d15
  "keywords": [
    "cat",
    "cli",
    "command",
    "coreutils",
    "posix",
    "stream"
  ],
  "license": "MIT",
  "homepage": "https://github.com/kevinoid/nodecat",
  "bugs": "https://github.com/kevinoid/nodecat/issues",
  "author": "Kevin Locke <kevin@kevinlocke.name>",
  "repository": {
    "type": "git",
    "url": "https://github.com/kevinoid/nodecat.git"
  },
  "main": "index.js",
  "bin": {
    "nodecat": "bin/nodecat.js"
  },
  "//": "All scripts should run in POSIX sh and Windows cmd.exe",
  "scripts": {
    "changelog": "conventional-changelog -p angular -i CHANGELOG.md -s -u",
    "clean": "rimraf coverage && rimraf doc",
    "doc": "npm run doc-js && npm run doc-spec",
    "doc-js": "rimraf doc/api && jsdoc -c jsdoc.conf.json .",
    "doc-spec": "rimraf doc/spec && mkdir doc/spec && mocha --reporter doc --recursive test | node ./bin/nodecat.js doc-src/spec/header.xhtml - doc-src/spec/footer.xhtml > doc/spec/index.xhtml",
    "lint": "npm run lint-js && npm run lint-doc",
    "lint-doc": "jsdoc -t templates/silent -c jsdoc-lint.conf.json . && echo JSDoc passed.",
    "lint-js": "eslint --report-unused-disable-directives . && echo ESLint passed.",
    "postpublish": "git -C doc push && git push --follow-tags origin master gh-pages && echo Remember to update GitHub Releases from CHANGELOG.md",
    "postversion": "rimraf doc && git clone -b gh-pages -l -q . doc && npm run doc && git -C doc add . && git -C doc commit -n -m \"Docs for v$npm_package_version\"",
    "preversion": "npm run test-cov && nyc check-coverage --statements 95 && check-audit && depcheck --ignores greenkeeper-lockfile --ignore-dirs doc && david && git-branch-is master && travis-status -b master -c -w -x && appveyor-status -b master -c -w -p kevinoid/nodecat",
    "test": "npm run lint && npm run test-unit",
    "test-cov": "npm run lint && npm run test-unit-cov",
    "test-unit": "mocha --recursive test",
    "test-unit-cov": "nyc mocha --recursive test",
    "upload-cov": "codecov < ./coverage/lcov.info && coveralls < ./coverage/lcov.info",
    "version": "npm run changelog && echo && echo === Please edit CHANGELOG.md as desired, then exit === && echo && $npm_config_shell && git commit -m \"Update CHANGELOG.md for $npm_package_version\" CHANGELOG.md",
    "version-deps": "npm install conventional-changelog-cli david depcheck git-branch-is npm-audit-resolver travis-status"
  },
  "dependencies": {},
  "devDependencies": {
<<<<<<< HEAD
    "@kevinoid/eslint-config": "^0.4.1",
    "chai": "^4.1.2",
=======
    "@kevinoid/eslint-config": "^0.5.0",
>>>>>>> cbe90d15
    "codecov": "^3.0.0",
    "coveralls": "^3.0.0",
    "eslint": "^6.3.0",
    "eslint-config-airbnb-base": "^14.0.0",
    "eslint-plugin-import": "^2.18.2",
    "eslint-plugin-node": "^10.0.0",
    "eslint-plugin-promise": "^4.2.1",
    "eslint-plugin-unicorn": "^12.0.2",
    "greenkeeper-lockfile": "^1.15.1",
    "jsdoc": "^3.6.0",
    "mocha": "^6.0.0",
    "nyc": "^14.0.0",
    "proxyquire": "^2.0.0",
    "rimraf": "^3.0.0",
    "sinon": "^7.2.3"
  },
  "engines": {
    "node": ">=8.3",
    "npm": ">=1.3.7"
  },
  "mocha": {
    "checkLeaks": true,
    "exit": false
  },
  "nyc": {
    "exclude": [
      "test"
    ],
    "reporter": [
      "lcov",
      "text"
    ]
  }
}<|MERGE_RESOLUTION|>--- conflicted
+++ resolved
@@ -1,13 +1,7 @@
 {
-<<<<<<< HEAD
   "name": "nodecat",
   "version": "2.0.0",
   "description": "A Node.js implementation of cat, as specified by POSIX/SUSv3.  No frills, no buffering, no charset conversion, just cat.",
-=======
-  "name": "@kevinoid/project-template",
-  "version": "0.0.1",
-  "description": "A Node.js/npm project template with codecov, coveralls, ESLint, conventional-changelog, nyc, JSDoc, and mocha.",
->>>>>>> cbe90d15
   "keywords": [
     "cat",
     "cli",
@@ -51,12 +45,8 @@
   },
   "dependencies": {},
   "devDependencies": {
-<<<<<<< HEAD
-    "@kevinoid/eslint-config": "^0.4.1",
+    "@kevinoid/eslint-config": "^0.5.0",
     "chai": "^4.1.2",
-=======
-    "@kevinoid/eslint-config": "^0.5.0",
->>>>>>> cbe90d15
     "codecov": "^3.0.0",
     "coveralls": "^3.0.0",
     "eslint": "^6.3.0",
