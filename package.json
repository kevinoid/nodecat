{
  "name": "nodecat",
  "version": "2.0.0",
  "description": "A Node.js implementation of cat, as specified by POSIX/SUSv3.  No frills, no buffering, no charset conversion, just cat.",
  "keywords": [
    "cat",
    "cli",
    "command",
    "coreutils",
    "posix",
    "stream"
  ],
  "license": "MIT",
  "homepage": "https://github.com/kevinoid/nodecat",
  "bugs": "https://github.com/kevinoid/nodecat/issues",
  "author": "Kevin Locke <kevin@kevinlocke.name>",
  "repository": {
    "type": "git",
    "url": "https://github.com/kevinoid/nodecat.git"
  },
  "main": "index.js",
  "bin": {
    "nodecat": "bin/nodecat.js"
  },
  "//": "All scripts should run in POSIX sh and Windows cmd.exe",
  "scripts": {
    "changelog": "conventional-changelog -p angular -i CHANGELOG.md -s -u",
    "clean": "rimraf coverage && rimraf doc",
    "doc": "npm run doc-js && npm run doc-spec",
    "doc-js": "rimraf doc/api && jsdoc -c jsdoc.conf.json .",
    "doc-spec": "rimraf doc/spec && mkdir doc/spec && mocha --reporter doc --recursive test | node ./bin/nodecat.js doc-src/spec/header.xhtml - doc-src/spec/footer.xhtml > doc/spec/index.xhtml",
    "lint": "npm run lint-js && npm run lint-doc",
    "lint-doc": "jsdoc -t templates/silent -c jsdoc-lint.conf.json . && echo JSDoc passed.",
    "lint-js": "eslint --report-unused-disable-directives . && echo ESLint passed.",
    "postpublish": "git -C doc push && git push --follow-tags origin master gh-pages && echo Remember to update GitHub Releases from CHANGELOG.md",
    "postversion": "rimraf doc && git clone -b gh-pages -l -q . doc && npm run doc && git -C doc add . && git -C doc commit -n -m \"Docs for v$npm_package_version\"",
<<<<<<< HEAD
    "preversion": "npm run test-cov && nyc check-coverage --statements 95 && check-audit && depcheck --ignore-dirs doc && david && git-branch-is master && travis-status -b master -c -w -x && appveyor-status -b master -c -w -p kevinoid/nodecat",
=======
    "preversion": "npm run test-cov && nyc check-coverage --statements 95 && depcheck --ignore-dirs doc && david && git-branch-is master && travis-status -b master -c -w -x && appveyor-status -b master -c -w -p kevinoid/node-project-template",
    "start": "supervisor --quiet --no-restart-on exit --extensions js,json --ignore test --poll-interval 2000 server.js",
>>>>>>> 8b9764a7
    "test": "npm run lint && npm run test-unit",
    "test-cov": "npm run lint && npm run test-unit-cov",
    "test-unit": "mocha --parallel --require mocha-ur2ue --recursive test",
    "test-unit-cov": "nyc mocha --parallel --require mocha-ur2ue --recursive test",
    "upload-cov": "codecov < ./coverage/lcov.info && coveralls < ./coverage/lcov.info",
    "version": "npm run changelog && echo && echo === Please edit CHANGELOG.md as desired, then exit === && echo && $npm_config_shell && git commit -m \"Update CHANGELOG.md for $npm_package_version\" CHANGELOG.md",
    "version-deps": "npm install conventional-changelog-cli david depcheck git-branch-is travis-status"
  },
  "dependencies": {},
  "devDependencies": {
<<<<<<< HEAD
    "@kevinoid/eslint-config": "^4.0.0",
    "chai": "^4.1.2",
=======
    "@kevinoid/eslint-config": "^9.0.0",
>>>>>>> 8b9764a7
    "codecov": "^3.0.0",
    "coveralls": "^3.0.0",
    "eslint": "^7.0.0",
    "eslint-config-airbnb-base": "^14.2.0",
    "eslint-plugin-import": "^2.18.2",
    "eslint-plugin-jsdoc": "^27.0.0",
    "eslint-plugin-node": "^11.0.0",
    "eslint-plugin-promise": "^4.2.1",
    "eslint-plugin-unicorn": "^20.0.0",
    "jsdoc": "^3.6.0",
<<<<<<< HEAD
    "mocha": "^7.0.0",
=======
    "mocha": "^8.0.1",
    "mocha-ur2ue": "^1.0.0",
    "nodecat": "^2.0.0",
>>>>>>> 8b9764a7
    "nyc": "^15.0.0",
    "proxyquire": "^2.0.0",
    "rimraf": "^3.0.0",
    "sinon": "^9.0.0"
  },
  "engines": {
    "node": ">=10.13",
    "npm": ">=1.3.7"
  },
  "david": {
    "//": "ESLint packages must be updated together.  Only warn about @kevinoid/eslint-config",
    "ignore": [
      "eslint",
      "eslint-config-airbnb-base",
      "eslint-plugin-import",
      "eslint-plugin-jsdoc",
      "eslint-plugin-node",
      "eslint-plugin-promise",
      "eslint-plugin-unicorn"
    ]
  },
  "mocha": {
    "checkLeaks": true,
    "exit": false
  },
  "nyc": {
    "exclude": [
      "test"
    ],
    "reporter": [
      "lcov",
      "text"
    ]
  }
}<|MERGE_RESOLUTION|>--- conflicted
+++ resolved
@@ -34,12 +34,7 @@
     "lint-js": "eslint --report-unused-disable-directives . && echo ESLint passed.",
     "postpublish": "git -C doc push && git push --follow-tags origin master gh-pages && echo Remember to update GitHub Releases from CHANGELOG.md",
     "postversion": "rimraf doc && git clone -b gh-pages -l -q . doc && npm run doc && git -C doc add . && git -C doc commit -n -m \"Docs for v$npm_package_version\"",
-<<<<<<< HEAD
     "preversion": "npm run test-cov && nyc check-coverage --statements 95 && check-audit && depcheck --ignore-dirs doc && david && git-branch-is master && travis-status -b master -c -w -x && appveyor-status -b master -c -w -p kevinoid/nodecat",
-=======
-    "preversion": "npm run test-cov && nyc check-coverage --statements 95 && depcheck --ignore-dirs doc && david && git-branch-is master && travis-status -b master -c -w -x && appveyor-status -b master -c -w -p kevinoid/node-project-template",
-    "start": "supervisor --quiet --no-restart-on exit --extensions js,json --ignore test --poll-interval 2000 server.js",
->>>>>>> 8b9764a7
     "test": "npm run lint && npm run test-unit",
     "test-cov": "npm run lint && npm run test-unit-cov",
     "test-unit": "mocha --parallel --require mocha-ur2ue --recursive test",
@@ -50,12 +45,8 @@
   },
   "dependencies": {},
   "devDependencies": {
-<<<<<<< HEAD
-    "@kevinoid/eslint-config": "^4.0.0",
+    "@kevinoid/eslint-config": "^9.0.0",
     "chai": "^4.1.2",
-=======
-    "@kevinoid/eslint-config": "^9.0.0",
->>>>>>> 8b9764a7
     "codecov": "^3.0.0",
     "coveralls": "^3.0.0",
     "eslint": "^7.0.0",
@@ -66,13 +57,8 @@
     "eslint-plugin-promise": "^4.2.1",
     "eslint-plugin-unicorn": "^20.0.0",
     "jsdoc": "^3.6.0",
-<<<<<<< HEAD
-    "mocha": "^7.0.0",
-=======
     "mocha": "^8.0.1",
     "mocha-ur2ue": "^1.0.0",
-    "nodecat": "^2.0.0",
->>>>>>> 8b9764a7
     "nyc": "^15.0.0",
     "proxyquire": "^2.0.0",
     "rimraf": "^3.0.0",
